--- conflicted
+++ resolved
@@ -8,12 +8,12 @@
 
 
 class ABCMethod(object):
-    def __init__(self, n_samples, distance_node=None, parameter_nodes=None, batch_size=10):
+    def __init__(self, N, distance_node=None, parameter_nodes=None, batch_size=10):
 
         if not distance_node or not parameter_nodes:
             raise ValueError("Need to give the distance node and list of parameter nodes")
 
-        self.n_samples = n_samples
+        self.N = N
         self.distance_node = distance_node
         self.parameter_nodes = parameter_nodes
         self.batch_size = batch_size
@@ -34,14 +34,8 @@
 
         # only run at first call
         if not hasattr(self, 'distances'):
-<<<<<<< HEAD
-            self.distances = self.distance_node.generate(self.n_samples, batch_size=self.batch_size).compute()
-            self.parameters = [p.generate(self.n_samples, starting=0).compute()
-=======
             self.distances = self.distance_node.generate(self.N, batch_size=self.batch_size).compute()
-            self.parameters = [p.acquire(self.N).compute()
->>>>>>> 1cb145cf
-                               for p in self.parameter_nodes]
+            self.parameters = [p.acquire(self.N).compute() for p in self.parameter_nodes]
 
         accepted = self.distances < threshold
         posteriors = [p[accepted] for p in self.parameters]
@@ -51,7 +45,7 @@
 
 class BOLFI(ABCMethod):
 
-    def __init__(self, n_samples, distance_node=None, parameter_nodes=None, batch_size=10, sync=True, model=None, acquisition=None, bounds=None, n_surrogate_samples=10):
+    def __init__(self, N, distance_node=None, parameter_nodes=None, batch_size=10, sync=True, model=None, acquisition=None, bounds=None, n_surrogate_samples=10):
         self.n_dimensions = len(parameter_nodes)
         self.model = model or GpyModel(self.n_dimensions, bounds)
         self.sync = sync
@@ -67,7 +61,7 @@
         else:
             self.sync_condition = "any"
         self.n_surrogate_samples = n_surrogate_samples
-        super(BOLFI, self).__init__(n_samples, distance_node, parameter_nodes, batch_size)
+        super(BOLFI, self).__init__(N, distance_node, parameter_nodes, batch_size)
 
     def infer(self, threshold=None, *args, **kwargs):
         """
