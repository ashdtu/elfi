# -*- coding: utf-8 -*-
from elfi.core import *
from elfi.distributions import *
from elfi.methods import *
<<<<<<< HEAD
from .decorators import *
=======
from . import simulators
>>>>>>> 9f38f30a

__author__ = 'ELFI authors'
__email__ = 'aki.vehtari@aalto.fi'
__version__ = '0.1.0'<|MERGE_RESOLUTION|>--- conflicted
+++ resolved
@@ -2,11 +2,8 @@
 from elfi.core import *
 from elfi.distributions import *
 from elfi.methods import *
-<<<<<<< HEAD
 from .decorators import *
-=======
 from . import simulators
->>>>>>> 9f38f30a
 
 __author__ = 'ELFI authors'
 __email__ = 'aki.vehtari@aalto.fi'
